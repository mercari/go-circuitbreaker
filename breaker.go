package circuitbreaker

import (
	"context"
	"errors"
	"fmt"
	"sync"
	"time"

	backoff "github.com/cenkalti/backoff/v3"
	"github.com/facebookgo/clock"
)

var (
	// ErrOpen is an error to signify that the CB is open and executing
	// operations are not allowed.
	ErrOpen = errors.New("circuit breaker open")

	// DefaultTripFunc is used when Options.ShouldTrip is nil.
	DefaultTripFunc = NewTripFuncThreshold(10)
)

// Default setting parameters.
const (
	DefaultInterval             = 1 * time.Second
	DefaultHalfOpenMaxSuccesses = 4
)

// State represents the internal state of CB.
type State string

// State constants.
const (
	StateClosed   State = "closed"
	StateOpen     State = "open"
	StateHalfOpen State = "half-open"
)

// DefaultOpenBackOff returns defaultly used BackOff.
func DefaultOpenBackOff() backoff.BackOff {
	_backoff := backoff.NewExponentialBackOff()
	_backoff.MaxElapsedTime = 0
	_backoff.Reset()
	return _backoff
}

// Counters holds internal counter(s) of CircuitBreaker.
type Counters struct {
	Successes            int64
	Failures             int64
	ConsecutiveSuccesses int64
	ConsecutiveFailures  int64
}

func (c *Counters) reset() { *c = Counters{} }

func (c *Counters) resetSuccesses() {
	c.Successes = 0
	c.ConsecutiveSuccesses = 0
}

func (c *Counters) resetFailures() {
	c.Failures = 0
	c.ConsecutiveFailures = 0
}

func (c *Counters) incrementSuccesses() {
	c.Successes++
	c.ConsecutiveSuccesses++
	c.ConsecutiveFailures = 0
}

func (c *Counters) incrementFailures() {
	c.Failures++
	c.ConsecutiveFailures++
	c.ConsecutiveSuccesses = 0
}

// StateChangeHook is a function which will be invoked when the state is changed.
type StateChangeHook func(oldState, newState State)

// TripFunc is a function to determine if CircuitBreaker should open (trip) or
// not. TripFunc is called when cb.Fail was called and the state was
// StateClosed. If TripFunc returns true, the cb's state goes to StateOpen.
type TripFunc func(*Counters) bool

// NewTripFuncThreshold provides a TripFunc. It returns true if the
// Failures counter is larger than or equals to threshold.
func NewTripFuncThreshold(threshold int64) TripFunc {
	return func(cnt *Counters) bool { return cnt.Failures >= threshold }
}

// NewTripFuncConsecutiveFailures provides a TripFunc that returns true
// if the consecutive failures is larger than or equals to threshold.
func NewTripFuncConsecutiveFailures(threshold int64) TripFunc {
	return func(cnt *Counters) bool { return cnt.ConsecutiveFailures >= threshold }
}

// NewTripFuncFailureRate provides a TripFunc that returns true if the failure
// rate is higher or equals to rate. If the samples are fewer than min, always
// returns false.
func NewTripFuncFailureRate(min int64, rate float64) TripFunc {
	return func(cnt *Counters) bool {
		if cnt.Successes+cnt.Failures < min {
			return false
		}
		return float64(cnt.Failures)/float64(cnt.Successes+cnt.Failures) >= rate
	}
}

// IgnorableError signals that the operation should not be marked as a failure.
type IgnorableError struct {
	err error
}

func (e *IgnorableError) Error() string {
	return fmt.Sprintf("circuitbreaker does not mark this error as a failure: %s", e.err.Error())
}

// Unwrap unwraps e.
func (e *IgnorableError) Unwrap() error { return e.err }

// Ignore wraps the given err in a *IgnorableError.
func Ignore(err error) error {
	if err == nil {
		return nil
	}
	return &IgnorableError{err}
}

// SuccessMarkableError signals that the operation should be mark as success.
type SuccessMarkableError struct {
	err error
}

func (e *SuccessMarkableError) Error() string {
	return fmt.Sprintf("circuitbreaker mark this error as a success: %s", e.err.Error())
}

// Unwrap unwraps e.
func (e *SuccessMarkableError) Unwrap() error { return e.err }

// MarkAsSuccess wraps the given err in a *SuccessMarkableError.
func MarkAsSuccess(err error) error {
	if err == nil {
		return nil
	}
	return &SuccessMarkableError{err}
}

// Options holds CircuitBreaker configuration options.
type options struct {
	// Clock to be used by CircuitBreaker. If nil, real-time clock is
	// used.
	clock clock.Clock

	// Interval is the cyclic time period to reset the internal counters
	// during state is in StateClosed.
	//
	// If zero, DefaultInterval is used. If Interval < 0, No interval will
	// be triggered.
	interval time.Duration

	// OpenTimeout is the period of StateOpened. After OpenTimeout,
	// CircuitBreaker's state will be changed to StateHalfOpened. If OpenBackOff
	// is not nil, OpenTimeout is ignored.
	openTimeout time.Duration

	// OpenBackOff is a Backoff to determine the period of StateOpened. Every
	// time the state transitions to StateOpened, OpenBackOff.NextBackOff()
	// recalculates the period. When the state transitions to StateClosed,
	// OpenBackOff is reset to the initial state. If both OpenTimeout is zero
	// value and OpenBackOff is empty, return value of DefaultOpenBackOff() is
	// used.
	//
	// NOTE: Please make sure not to set the ExponentialBackOff.MaxElapsedTime >
	// 0 for OpenBackOff. If so, your CB don't close after your period of the
	// StateOpened gets longer than the MaxElapsedTime.
	openBackOff backoff.BackOff

	// HalfOpenMaxSuccesses is max count of successive successes during the state
	// is in StateHalfOpened. If the state is StateHalfOpened and the successive
	// successes reaches this threshold, the state of CircuitBreaker changes
	// into StateClosed. If zero, DefaultHalfOpenMaxSuccesses is used.
	halfOpenMaxSuccesses int64

	// ShouldTrips is a function to determine if the CircuitBreaker should
	// trip. If the state is StateClosed and ShouldTrip returns true,
	// the state will be changed to StateOpened.
	// If nil, DefaultTripFunc is used.
	shouldTrip TripFunc

	// OnStateChange is a function which will be invoked when the state is changed.
	OnStateChange StateChangeHook

	// FailOnContextCancel controls if CircuitBreaker mark an error when the
	// passed context.Done() is context.Canceled as a fail.
	failOnContextCancel bool

	// FailOnContextDeadline controls if CircuitBreaker mark an error when the
	// passed context.Done() is context.DeadlineExceeded as a fail.
	failOnContextDeadline bool
}

// CircuitBreaker provides circuit breaker pattern.
type CircuitBreaker struct {
	clock                 clock.Clock
	interval              time.Duration
	halfOpenMaxSuccesses  int64
	openBackOff           backoff.BackOff
	shouldTrip            TripFunc
	onStateChange         StateChangeHook
	failOnContextCancel   bool
	failOnContextDeadline bool

	mu    sync.RWMutex
	state state
	cnt   Counters
}

type fnApplyOptions func(*options)

// Breaker option interface for applying configuration in the constructor
type BreakerOption interface {
	apply(*options)
}

func (f fnApplyOptions) apply(options *options) {
	f(options)
}

// Set the function for counter
func WithTripFunc(tripFunc TripFunc) BreakerOption {
	return fnApplyOptions(func(options *options) {
		options.shouldTrip = tripFunc
	})
}

// Set the clock
func WithClock(clock clock.Clock) BreakerOption {
	return fnApplyOptions(func(options *options) {
		options.clock = clock
	})
}

// Set the time backoff
func WithOpenTimeoutBackOff(backoff backoff.BackOff) BreakerOption {
	return fnApplyOptions(func(options *options) {
		options.openBackOff = backoff
	})
}

// Set the timeout of the circuit breaker
func WithOpenTimeout(timeout time.Duration) BreakerOption {
	return fnApplyOptions(func(options *options) {
		options.openTimeout = timeout
	})
}

// Set the number of half open successes
func WithHalfOpenMaxSuccesses(maxSuccesses int64) BreakerOption {
	return fnApplyOptions(func(options *options) {
		options.halfOpenMaxSuccesses = maxSuccesses
	})
}

// Set the interval of the circuit breaker, which is the cyclic time period to reset the internal counters
func WithCounterResetInterval(interval time.Duration) BreakerOption {
	return fnApplyOptions(func(options *options) {
		options.interval = interval
	})
}

// Set if the context should fail on cancel
func WithFailOnContextCancel(failOnContextCancel bool) BreakerOption {
	return fnApplyOptions(func(options *options) {
		options.failOnContextCancel = failOnContextCancel
	})
}

// Set if the context should fail on deadline
func WithFailOnContextDeadline(failOnContextDeadline bool) BreakerOption {
	return fnApplyOptions(func(options *options) {
		options.failOnContextDeadline = failOnContextDeadline
	})
}

func defaultOptions() *options {
	return &options{
		shouldTrip:           DefaultTripFunc,
		clock:                clock.New(),
		openBackOff:          DefaultOpenBackOff(),
		openTimeout:          0,
		halfOpenMaxSuccesses: DefaultHalfOpenMaxSuccesses,
		interval:             DefaultInterval,
	}
}

// New returns a new CircuitBreaker
// The constructor will be instanced using the functional options pattern. When creating a new circuit breaker
// we should pass or left it blank if we want to use its default options.
// An example of the constructor would be like this:
//
// cb := circuitbreaker.New(
//     circuitbreaker.WithClock(clock.New()),
//     circuitbreaker.WithFailOnContextCancel(true),
//     circuitbreaker.WithFailOnContextDeadline(true),
//     circuitbreaker.WithHalfOpenMaxSuccesses(10),
//     circuitbreaker.WithOpenBackOff(backoff.NewExponentialBackOff()),
//     circuitbreaker.WithOpenTimeout(10*time.Second),
//     circuitbreaker.WithCounterResetInterval(10*time.Second),
//     circuitbreaker.WithTripByFailureCount(10),
//     circuitbreaker.WithTripByConsecutiveFailure(10),
//     circuitbreaker.WithTripByFailureRate(10, 0.9),
// )
//
// The default options are described in the defaultOptions function
func New(opts ...BreakerOption) *CircuitBreaker {
	cbOptions := defaultOptions()

	for _, opt := range opts {
		opt.apply(cbOptions)
	}

	if cbOptions.openTimeout > 0 {
		cbOptions.openBackOff = backoff.NewConstantBackOff(cbOptions.openTimeout)
	}

	cb := &CircuitBreaker{
<<<<<<< HEAD
		shouldTrip:            cbOptions.shouldTrip,
		clock:                 cbOptions.clock,
		interval:              cbOptions.interval,
		openBackOff:           cbOptions.openBackOff,
		halfOpenMaxSuccesses:  cbOptions.halfOpenMaxSuccesses,
		failOnContextCancel:   cbOptions.failOnContextCancel,
		failOnContextDeadline: cbOptions.failOnContextDeadline,
=======
		shouldTrip:            shouldTrip,
		onStateChange:         opts.OnStateChange,
		clock:                 _clock,
		interval:              interval,
		openBackOff:           openBackOff,
		halfOpenMaxSuccesses:  halfOpenMaxSuccesses,
		failOnContextCancel:   opts.FailOnContextCancel,
		failOnContextDeadline: opts.FailOnContextDeadline,
>>>>>>> aff74060
	}
	cb.setState(&stateClosed{})
	return cb
}

// An Operation is executed by Do().
type Operation func() (interface{}, error)

// Do executes the Operation o and returns the return values if
// cb.Ready() is true. If not ready, cb doesn't execute f and returns
// ErrOpen.
//
// If o returns a nil-error, cb counts the execution of Operation as a
// success. Otherwise, cb count it as a failure.
//
// If o returns a *IgnorableError, Do() ignores the result of operation and
// returns the wrapped error.
//
// If o returns a *SuccessMarkableError, Do() count it as a success and returns
// the wrapped error.
//
// If given Options' FailOnContextCancel is false (default), cb.Do
// doesn't mark the Operation's error as a failure if ctx.Err() returns
// context.Canceled.
//
// If given Options' FailOnContextDeadline is false (default), cb.Do
// doesn't mark the Operation's error as a failure if ctx.Err() returns
// context.DeadlineExceeded.
func (cb *CircuitBreaker) Do(ctx context.Context, o Operation) (interface{}, error) {
	if !cb.Ready() {
		return nil, ErrOpen
	}
	result, err := o()
	return result, cb.Done(ctx, err)
}

// Ready reports if cb is ready to execute an operation. Ready does not give
// any change to cb.
func (cb *CircuitBreaker) Ready() bool {
	cb.mu.RLock()
	defer cb.mu.RUnlock()
	return cb.state.ready(cb)
}

// Success signals that an execution of operation has been completed
// successfully to cb.
func (cb *CircuitBreaker) Success() {
	cb.mu.Lock()
	defer cb.mu.Unlock()
	cb.cnt.incrementSuccesses()
	cb.state.onSuccess(cb)
}

// Fail signals that an execution of operation has been failed to cb.
func (cb *CircuitBreaker) Fail() {
	cb.mu.Lock()
	defer cb.mu.Unlock()
	cb.cnt.incrementFailures()
	cb.state.onFail(cb)
}

// FailWithContext calls Fail internally. But if FailOnContextCancel is false
// and ctx is done with context.Canceled error, no Fail() called. Similarly, if
// FailOnContextDeadline is false and ctx is done with context.DeadlineExceeded
// error, no Fail() called.
func (cb *CircuitBreaker) FailWithContext(ctx context.Context) {
	if ctxErr := ctx.Err(); ctxErr != nil {
		if ctxErr == context.Canceled && !cb.failOnContextCancel {
			return
		}
		if ctxErr == context.DeadlineExceeded && !cb.failOnContextDeadline {
			return
		}
	}
	cb.Fail()
}

// Done is a helper function to finish the protected operation. If err is nil,
// Done calls Success and returns nil. If err is a SuccessMarkableError or
// IgnorableError, Done returns wrapped error. Otherwise, Done calls
// FailWithContext internally.
func (cb *CircuitBreaker) Done(ctx context.Context, err error) error {
	if err == nil {
		cb.Success()
		return nil
	}

	if successMarkableErr, ok := err.(*SuccessMarkableError); ok {
		cb.Success()
		return successMarkableErr.Unwrap()
	}

	if ignorableErr, ok := err.(*IgnorableError); ok {
		return ignorableErr.Unwrap()
	}

	cb.FailWithContext(ctx)
	return err
}

// State reports the curent State of cb.
func (cb *CircuitBreaker) State() State {
	cb.mu.Lock()
	defer cb.mu.Unlock()
	return cb.state.State()
}

// Counters returns internal counters. If current status is not
// StateClosed, returns zero value.
func (cb *CircuitBreaker) Counters() Counters {
	cb.mu.Lock()
	defer cb.mu.Unlock()
	return cb.cnt
}

// Reset resets cb's state with StateClosed.
func (cb *CircuitBreaker) Reset() {
	cb.mu.Lock()
	defer cb.mu.Unlock()
	cb.cnt.reset()
	cb.setState(&stateClosed{})
}

// SetState set state of cb to st.
func (cb *CircuitBreaker) SetState(st State) {
	switch st {
	case StateClosed:
		cb.setStateWithLock(&stateClosed{})
	case StateOpen:
		cb.setStateWithLock(&stateOpen{})
	case StateHalfOpen:
		cb.setStateWithLock(&stateHalfOpen{})
	default:
		panic("undefined state")
	}
}

func (cb *CircuitBreaker) setStateWithLock(s state) {
	cb.mu.Lock()
	defer cb.mu.Unlock()
	cb.setState(s)
}

func (cb *CircuitBreaker) setState(s state) {
	if cb.state != nil {
		cb.state.onExit(cb)
	}
	from := cb.state
	cb.state = s
	cb.state.onEntry(cb)
	cb.handleOnStateChange(from, s)
}

func (cb *CircuitBreaker) handleOnStateChange(from, to state) {
	if from == nil || cb.onStateChange == nil {
		return
	}
	cb.onStateChange(from.State(), to.State())
}<|MERGE_RESOLUTION|>--- conflicted
+++ resolved
@@ -327,24 +327,14 @@
 	}
 
 	cb := &CircuitBreaker{
-<<<<<<< HEAD
 		shouldTrip:            cbOptions.shouldTrip,
+		onStateChange:         cbOptions.OnStateChange,
 		clock:                 cbOptions.clock,
 		interval:              cbOptions.interval,
 		openBackOff:           cbOptions.openBackOff,
 		halfOpenMaxSuccesses:  cbOptions.halfOpenMaxSuccesses,
 		failOnContextCancel:   cbOptions.failOnContextCancel,
 		failOnContextDeadline: cbOptions.failOnContextDeadline,
-=======
-		shouldTrip:            shouldTrip,
-		onStateChange:         opts.OnStateChange,
-		clock:                 _clock,
-		interval:              interval,
-		openBackOff:           openBackOff,
-		halfOpenMaxSuccesses:  halfOpenMaxSuccesses,
-		failOnContextCancel:   opts.FailOnContextCancel,
-		failOnContextDeadline: opts.FailOnContextDeadline,
->>>>>>> aff74060
 	}
 	cb.setState(&stateClosed{})
 	return cb
